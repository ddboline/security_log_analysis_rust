[package]
name = "security_log_analysis_rust"
<<<<<<< HEAD
version = "0.1.19"
=======
version = "0.1.20"
>>>>>>> 8c84fe36
authors = ["Daniel Boline <ddboline@gmail.com>"]
edition = "2018"

[dependencies]
r2d2 = "0.8"
r2d2_postgres = "0.16"
diesel = {version="1.4", features=["postgres", "r2d2", "chrono"]}
failure = "0.1"
chrono = "0.4"
rayon = "1.3"
serde = "1.0"
serde_derive = "1.0"
serde_json = "1.0"
subprocess = "0.1"
dotenv = "0.15"
glob = "0.3"
flate2 = "1.0"
structopt = "0.3"
parking_lot = "0.10"
<<<<<<< HEAD
postgres = "0.17"
=======
postgres = "0.15"
>>>>>>> 8c84fe36
rand = "0.7"
log = "0.4"
env_logger = "0.7"
retry = "0.5"

[[bin]]
name = "security-log-parse-rust"
path = "src/main.rs"
doc = false<|MERGE_RESOLUTION|>--- conflicted
+++ resolved
@@ -1,10 +1,6 @@
 [package]
 name = "security_log_analysis_rust"
-<<<<<<< HEAD
-version = "0.1.19"
-=======
 version = "0.1.20"
->>>>>>> 8c84fe36
 authors = ["Daniel Boline <ddboline@gmail.com>"]
 edition = "2018"
 
@@ -24,11 +20,7 @@
 flate2 = "1.0"
 structopt = "0.3"
 parking_lot = "0.10"
-<<<<<<< HEAD
 postgres = "0.17"
-=======
-postgres = "0.15"
->>>>>>> 8c84fe36
 rand = "0.7"
 log = "0.4"
 env_logger = "0.7"
